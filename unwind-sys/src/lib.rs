--- conflicted
+++ resolved
@@ -6,20 +6,9 @@
 #[cfg(feature = "ptrace")]
 pub use crate::ptrace::*;
 
-<<<<<<< HEAD
-#[cfg(target_arch = "x86_64")]
-#[path = "x86_64.rs"]
-mod native;
-
-#[cfg(target_arch = "x86")]
-#[path = "x86.rs"]
-=======
-#[macro_use]
-mod macros;
-
+#[cfg_attr(target_arch = "x86", path = "x86.rs")]
 #[cfg_attr(target_arch = "x86_64", path = "x86_64.rs")]
 #[cfg_attr(target_arch = "aarch64", path = "aarch64.rs")]
->>>>>>> 141fa714
 mod native;
 
 #[cfg(feature = "ptrace")]
